[build-system]
build-backend = "hatchling.build"

requires = [ "hatchling" ]

[project]
name = "mlcast"
version = "0.0.1"
description = "mlcast nowcasting package"
readme = "README.md"
authors = [
<<<<<<< HEAD
  { name = "Gabriele Franch", email = "franch@fbk.eu" },
  { name = "Leif Denby" },
=======
    { name = "Gabriele Franch", email = "franch@fbk.eu" },
    { name = "Leif Denby" },
>>>>>>> 3be11083
]
requires-python = ">=3.10"
classifiers = [
  "Programming Language :: Python :: 3 :: Only",
  "Programming Language :: Python :: 3.10",
  "Programming Language :: Python :: 3.11",
  "Programming Language :: Python :: 3.12",
  "Programming Language :: Python :: 3.13",
]
dependencies = [
<<<<<<< HEAD
  "lightning>=2.5.2",
  "torch>=2.7.1",
  "xarray>=2025.6.1",
=======
    "fire>=0.7.0",
    "ipykernel>=6.29.5",
    "lightning>=2.5.2",
    "numpy>=2.2.6",
    "torch>=2.7.1",
    "xarray>=2025.6.1",
    "zarr<=3.0.0",
>>>>>>> 3be11083
]

optional-dependencies.dev = [
  "pre-commit>=3.5",
  "ruff>=0.8",
]
scripts.mlcast = "mlcast:main"

[tool.ruff]
line-length = 120
exclude = [ "docs/**/*_.py" ]

format.indent-style = "space"
format.quote-style = "double"
format.line-ending = "auto"
format.skip-magic-trailing-comma = false
lint.select = [
  "B",  # flake8-bugbear
  "E",  # pycodestyle errors
  "F",  # pyflakes
  "I",  # isort
  "UP", # pyupgrade
  "W",  # pycodestyle warnings
]
lint.ignore = [  ]

[tool.mypy]
strict = false
mypy_path = "src"
explicit_package_bases = true
exclude = [
  "docs/.*",
]<|MERGE_RESOLUTION|>--- conflicted
+++ resolved
@@ -9,13 +9,8 @@
 description = "mlcast nowcasting package"
 readme = "README.md"
 authors = [
-<<<<<<< HEAD
   { name = "Gabriele Franch", email = "franch@fbk.eu" },
   { name = "Leif Denby" },
-=======
-    { name = "Gabriele Franch", email = "franch@fbk.eu" },
-    { name = "Leif Denby" },
->>>>>>> 3be11083
 ]
 requires-python = ">=3.10"
 classifiers = [
@@ -26,19 +21,13 @@
   "Programming Language :: Python :: 3.13",
 ]
 dependencies = [
-<<<<<<< HEAD
+  "fire>=0.7",
+  "ipykernel>=6.29.5",
   "lightning>=2.5.2",
+  "numpy>=2.2.6",
   "torch>=2.7.1",
   "xarray>=2025.6.1",
-=======
-    "fire>=0.7.0",
-    "ipykernel>=6.29.5",
-    "lightning>=2.5.2",
-    "numpy>=2.2.6",
-    "torch>=2.7.1",
-    "xarray>=2025.6.1",
-    "zarr<=3.0.0",
->>>>>>> 3be11083
+  "zarr<=3",
 ]
 
 optional-dependencies.dev = [
